# Ultralytics YOLO 🚀, AGPL-3.0 license

from copy import copy

import numpy as np

from ultralytics.data import build_dataloader, build_yolo_dataset, build_wod_dataset
from ultralytics.engine.trainer import BaseTrainer
from ultralytics.models import yolo
from ultralytics.nn.tasks import DetectionModel
from ultralytics.utils import LOGGER, RANK
from ultralytics.utils.plotting import plot_images, plot_labels, plot_results
from ultralytics.utils.torch_utils import de_parallel, torch_distributed_zero_first

<<<<<<< HEAD
# BaseTrainer python usage
=======

>>>>>>> e73447ef
class DetectionTrainer(BaseTrainer):
    """
    A class extending the BaseTrainer class for training based on a detection model.

    Example:
        ```python
        from ultralytics.models.yolo.detect import DetectionTrainer

        args = dict(model='yolov8n.pt', data='coco8.yaml', epochs=3)
        trainer = DetectionTrainer(overrides=args)
        trainer.train()
        ```
    """

    def build_dataset(self, img_path, mode='train', batch=None):
        """
        Build YOLO Dataset.

        Args:
            img_path (str): Path to the folder containing images.
            mode (str): `train` mode or `val` mode, users are able to customize different augmentations for each mode.
            batch (int, optional): Size of batches, this is for `rect`. Defaults to None.
        """
        gs = max(int(de_parallel(self.model).stride.max() if self.model else 0), 32)
        return build_yolo_dataset(self.args, img_path, batch, self.data, mode=mode, rect=mode == 'val', stride=gs)

    def get_dataloader(self, dataset_path, batch_size=16, rank=0, mode='train'):
        """Construct and return dataloader."""
        assert mode in ['train', 'val']
        with torch_distributed_zero_first(rank):  # init dataset *.cache only once if DDP
            dataset = self.build_dataset(dataset_path, mode, batch_size)
        shuffle = mode == 'train'
        if getattr(dataset, 'rect', False) and shuffle:
            LOGGER.warning("WARNING ⚠️ 'rect=True' is incompatible with DataLoader shuffle, setting shuffle=False")
            shuffle = False
        workers = self.args.workers if mode == 'train' else self.args.workers * 2
        return build_dataloader(dataset, batch_size, workers, shuffle, rank)  # return dataloader

    def preprocess_batch(self, batch):
        """Preprocesses a batch of images by scaling and converting to float."""
        batch['img'] = batch['img'].to(self.device, non_blocking=True).float() / 255
        return batch

    def set_model_attributes(self):
        """nl = de_parallel(self.model).model[-1].nl  # number of detection layers (to scale hyps)."""
        # self.args.box *= 3 / nl  # scale to layers
        # self.args.cls *= self.data["nc"] / 80 * 3 / nl  # scale to classes and layers
        # self.args.cls *= (self.args.imgsz / 640) ** 2 * 3 / nl  # scale to image size and layers
        self.model.nc = self.data['nc']  # attach number of classes to model
        self.model.names = self.data['names']  # attach class names to model
        self.model.args = self.args  # attach hyperparameters to model
        # TODO: self.model.class_weights = labels_to_class_weights(dataset.labels, nc).to(device) * nc

    def get_model(self, cfg=None, weights=None, verbose=True):
        """Return a YOLO detection model."""
        model = DetectionModel(cfg, nc=self.data['nc'], verbose=verbose and RANK == -1)
        if weights:
            model.load(weights)
        return model

    def get_validator(self):
        """Returns a DetectionValidator for YOLO model validation."""
        self.loss_names = 'box_loss', 'cls_loss', 'dfl_loss'
        return yolo.detect.DetectionValidator(self.test_loader, save_dir=self.save_dir, args=copy(self.args))

    def label_loss_items(self, loss_items=None, prefix='train'):
        """
        Returns a loss dict with labelled training loss items tensor. Not needed for classification but necessary for
        segmentation & detection
        """
        keys = [f'{prefix}/{x}' for x in self.loss_names]
        if loss_items is not None:
            loss_items = [round(float(x), 5) for x in loss_items]  # convert tensors to 5 decimal place floats
            return dict(zip(keys, loss_items))
        else:
            return keys

    def progress_string(self):
        """Returns a formatted string of training progress with epoch, GPU memory, loss, instances and size."""
        return ('\n' + '%11s' *
                (4 + len(self.loss_names))) % ('Epoch', 'GPU_mem', *self.loss_names, 'Instances', 'Size')

    def plot_training_samples(self, batch, ni):
        """Plots training samples with their annotations."""
        plot_images(images=batch['img'],
                    batch_idx=batch['batch_idx'],
                    cls=batch['cls'].squeeze(-1),
                    bboxes=batch['bboxes'],
                    paths=batch['im_file'],
                    fname=self.save_dir / f'train_batch{ni}.jpg',
                    on_plot=self.on_plot)

    def plot_metrics(self):
        """Plots metrics from a CSV file."""
        plot_results(file=self.csv, on_plot=self.on_plot)  # save results.png

    def plot_training_labels(self):
        """Create a labeled training plot of the YOLO model."""
        boxes = np.concatenate([lb['bboxes'] for lb in self.train_loader.dataset.labels], 0)
        cls = np.concatenate([lb['cls'] for lb in self.train_loader.dataset.labels], 0)
<<<<<<< HEAD
        plot_labels(boxes, cls.squeeze(), names=self.data['names'], save_dir=self.save_dir, on_plot=self.on_plot)


class WodDetectionTrainer(DetectionTrainer):

    def build_dataset(self, img_path, mode='train', batch=None):
        """Build YOLO Dataset

        Args:
            img_path (str): Path to the folder containing images.
            mode (str): `train` mode or `val` mode, users are able to customize different augmentations for each mode.
            batch (int, optional): Size of batches, this is for `rect`. Defaults to None.
        """
        gs = max(int(de_parallel(self.model).stride.max() if self.model else 0), 32)
        return build_wod_dataset(self.args, img_path, batch, self.data, mode=mode, rect=mode == 'val', stride=gs)


def train(cfg=DEFAULT_CFG, use_python=False):
    """Train and optimize YOLO model given training data and device."""
    model = cfg.model or 'yolov8n.pt'
    data = cfg.data or 'coco128.yaml'  # or yolo.ClassificationDataset("mnist")
    device = cfg.device if cfg.device is not None else ''

    args = dict(model=model, data=data, device=device)
    if use_python:
        from ultralytics import YOLO
        YOLO(model).train(**args)
    else:
        trainer = DetectionTrainer(overrides=args)
        trainer.train()


if __name__ == '__main__':
    train()
=======
        plot_labels(boxes, cls.squeeze(), names=self.data['names'], save_dir=self.save_dir, on_plot=self.on_plot)
>>>>>>> e73447ef
<|MERGE_RESOLUTION|>--- conflicted
+++ resolved
@@ -12,11 +12,7 @@
 from ultralytics.utils.plotting import plot_images, plot_labels, plot_results
 from ultralytics.utils.torch_utils import de_parallel, torch_distributed_zero_first
 
-<<<<<<< HEAD
-# BaseTrainer python usage
-=======
 
->>>>>>> e73447ef
 class DetectionTrainer(BaseTrainer):
     """
     A class extending the BaseTrainer class for training based on a detection model.
@@ -117,7 +113,6 @@
         """Create a labeled training plot of the YOLO model."""
         boxes = np.concatenate([lb['bboxes'] for lb in self.train_loader.dataset.labels], 0)
         cls = np.concatenate([lb['cls'] for lb in self.train_loader.dataset.labels], 0)
-<<<<<<< HEAD
         plot_labels(boxes, cls.squeeze(), names=self.data['names'], save_dir=self.save_dir, on_plot=self.on_plot)
 
 
@@ -132,26 +127,4 @@
             batch (int, optional): Size of batches, this is for `rect`. Defaults to None.
         """
         gs = max(int(de_parallel(self.model).stride.max() if self.model else 0), 32)
-        return build_wod_dataset(self.args, img_path, batch, self.data, mode=mode, rect=mode == 'val', stride=gs)
-
-
-def train(cfg=DEFAULT_CFG, use_python=False):
-    """Train and optimize YOLO model given training data and device."""
-    model = cfg.model or 'yolov8n.pt'
-    data = cfg.data or 'coco128.yaml'  # or yolo.ClassificationDataset("mnist")
-    device = cfg.device if cfg.device is not None else ''
-
-    args = dict(model=model, data=data, device=device)
-    if use_python:
-        from ultralytics import YOLO
-        YOLO(model).train(**args)
-    else:
-        trainer = DetectionTrainer(overrides=args)
-        trainer.train()
-
-
-if __name__ == '__main__':
-    train()
-=======
-        plot_labels(boxes, cls.squeeze(), names=self.data['names'], save_dir=self.save_dir, on_plot=self.on_plot)
->>>>>>> e73447ef
+        return build_wod_dataset(self.args, img_path, batch, self.data, mode=mode, rect=mode == 'val', stride=gs)