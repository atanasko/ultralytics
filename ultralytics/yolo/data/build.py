--- conflicted
+++ resolved
@@ -69,30 +69,8 @@
     random.seed(worker_seed)
 
 
-def build_yolo_dataset(cfg, img_path, batch, data_info, mode='train', rect=False, stride=32):
-    """Build YOLO Dataset"""
-    dataset = YOLODataset(
-        img_path=img_path,
-        imgsz=cfg.imgsz,
-        batch_size=batch,
-        augment=mode == 'train',  # augmentation
-        hyp=cfg,  # TODO: probably add a get_hyps_from_cfg function
-        rect=cfg.rect or rect,  # rectangular batches
-        cache=cfg.cache or None,
-        single_cls=cfg.single_cls or False,
-        stride=int(stride),
-        pad=0.0 if mode == 'train' else 0.5,
-        prefix=colorstr(f'{mode}: '),
-        use_segments=cfg.task == 'segment',
-        use_keypoints=cfg.task == 'pose',
-        classes=cfg.classes,
-        data=data_info)
-    return dataset
-
-
-def build_dataloader(dataset, batch, workers, shuffle=True, rank=-1):
+def build_dataloader(cfg, batch, img_path, data_info, stride=32, rect=False, rank=-1, mode='train'):
     """Return an InfiniteDataLoader or DataLoader for training or validation set."""
-<<<<<<< HEAD
     assert mode in ['train', 'val']
     shuffle = mode == 'train'
     if cfg.rect and shuffle:
@@ -117,8 +95,30 @@
             classes=cfg.classes,
             data=data_info)
 
-=======
->>>>>>> 243fc4b1
+def build_yolo_dataset(cfg, img_path, batch, data_info, mode='train', rect=False, stride=32):
+    """Build YOLO Dataset"""
+    dataset = YOLODataset(
+        img_path=img_path,
+        imgsz=cfg.imgsz,
+        batch_size=batch,
+        augment=mode == 'train',  # augmentation
+        hyp=cfg,  # TODO: probably add a get_hyps_from_cfg function
+        rect=cfg.rect or rect,  # rectangular batches
+        cache=cfg.cache or None,
+        single_cls=cfg.single_cls or False,
+        stride=int(stride),
+        pad=0.0 if mode == 'train' else 0.5,
+        prefix=colorstr(f'{mode}: '),
+        use_segments=cfg.task == 'segment',
+        use_keypoints=cfg.task == 'pose',
+        classes=cfg.classes,
+        data=data_info)
+    return dataset
+
+
+
+def build_dataloader(dataset, batch, workers, shuffle=True, rank=-1):
+    """Return an InfiniteDataLoader or DataLoader for training or validation set."""
     batch = min(batch, len(dataset))
     nd = torch.cuda.device_count()  # number of CUDA devices
     nw = min([os.cpu_count() // max(nd, 1), batch if batch > 1 else 0, workers])  # number of workers
