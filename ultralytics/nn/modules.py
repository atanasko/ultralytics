--- conflicted
+++ resolved
@@ -495,7 +495,7 @@
             b[-1].bias.data[:m.nc] = math.log(5 / m.nc / (640 / s) ** 2)  # cls (.01 objects, 80 classes, 640 img)
 
 
-<<<<<<< HEAD
+
 class OBB(Detect):
     # YOLOv8 OBB detection head for detection with rotation models
     def __init__(self, nc=80, nc_theta=180, ch=()):
@@ -516,7 +516,7 @@
         if self.training:
             return x, theta
         return torch.cat([x, theta], 1) if self.export else (torch.cat([x[0], theta], 1), (x[1], theta))
-=======
+
 class MLPBlock(nn.Module):
 
     def __init__(
@@ -550,7 +550,7 @@
         x = (x - u) / torch.sqrt(s + self.eps)
         x = self.weight[:, None, None] * x + self.bias[:, None, None]
         return x
->>>>>>> 243fc4b1
+
 
 
 class Segment(Detect):
