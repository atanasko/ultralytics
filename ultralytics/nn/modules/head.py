--- conflicted
+++ resolved
@@ -110,26 +110,6 @@
 class OBB(Detect):
     """ YOLOv8 OBB detection head for detection with rotation models """
 
-<<<<<<< HEAD
-    def __init__(self, nc=80, nc_theta=180, ch=()):
-        super().__init__(nc, ch)
-        self.nc_theta = nc_theta
-        self.no = nc + self.reg_max * 4 + self.nc_theta
-        self.detect = Detect.forward
-
-        c4 = max(ch[0], self.nc_theta)
-        self.cv4 = nn.ModuleList(
-            nn.Sequential(Conv(x, c4, 3), Conv(c4, c4, 3), nn.Conv2d(c4, self.nc_theta, 1)) for x in ch)
-
-    def forward(self, x):
-        bs = x[0].shape[0]
-
-        theta = torch.cat([self.cv4[i](x[i]).view(bs, self.no, -1) for i in range(self.nl)], -1)
-        x = self.detect(self, x)
-        if self.training:
-            return x, theta
-        return torch.cat([x, theta], 1) if self.export else (torch.cat([x[0], theta], 1), (x[1], theta))
-=======
     def __init__(self, nc=80, ne=1, ch=()):
         super().__init__(nc, ch)
         self.ne = ne  # number of extra parameters
@@ -151,7 +131,6 @@
     def logits2degrees(x):
         """Convert 0-1 theta to -180 to +180 degrees. Overlap from -216 to +216 degrees to avoid edge effects."""
         return (x.sigmoid() * 1.2 - 0.6) * 360
->>>>>>> 61e3dd8d
 
 
 class Pose(Detect):
