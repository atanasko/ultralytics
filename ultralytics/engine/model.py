--- conflicted
+++ resolved
@@ -11,12 +11,8 @@
 from ultralytics.utils import ASSETS, DEFAULT_CFG_DICT, LOGGER, RANK, callbacks, checks, emojis, yaml_load
 from ultralytics.utils.downloads import GITHUB_ASSETS_STEMS
 
-<<<<<<< HEAD
-class Model:
-=======
 
 class Model(nn.Module):
->>>>>>> 9aaa5d5e
     """
     A base class to unify APIs for all models.
 
